// Aqsis
// Copyright c 1997 - 2001, Paul C. Gregory
//
// Contact: pgregory@aqsis.org
//
// This library is free software; you can redistribute it and/or
// modify it under the terms of the GNU General Public
// License as published by the Free Software Foundation; either
// version 2 of the License, or (at your option) any later version.
//
// This library is distributed in the hope that it will be useful,
// but WITHOUT ANY WARRANTY; without even the implied warranty of
// MERCHANTABILITY or FITNESS FOR A PARTICULAR PURPOSE.  See the GNU
// General Public License for more details.
//
// You should have received a copy of the GNU General Public
// License along with this library; if not, write to the Free Software
// Foundation, Inc., 59 Temple Place, Suite 330, Boston, MA  02111-1307  USA



/** \file
		\brief Implements CqPoints using small regular polygon (first try) This is more or less an experimentation with the parser. Later a micropolygon grid will be used to be more efficient to shade/render.
		\author M. Joron (joron@sympatico.ca)
*/
/*    References:
 *          [PIXA89]  Pixar, The RenderMan Interface, Version 3.2, 
 *                    Richmond, CA, September 1989.  
 *
 */

#include	<cmath>

#include	"points.h"
#include	"imagebuffer.h"
<<<<<<< HEAD
#include	"renderer.h"

#include	"multitimer.h"
=======
#include	"polygon.h"
#include	"ri.h"
#include	"stats.h"
>>>>>>> 27db104d


namespace Aqsis {

CqObjectPool<CqMovingMicroPolygonKeyPoints>	CqMovingMicroPolygonKeyPoints::m_thePool;
CqObjectPool<CqMicroPolygonPoints>	CqMicroPolygonPoints::m_thePool;
CqObjectPool<CqMicroPolygonMotionPoints>	CqMicroPolygonMotionPoints::m_thePool;


void CqPointsKDTreeData::SetpPoints( const CqPoints* pPoints )
{
	m_pPointsSurface = pPoints;
}

void CqPointsKDTreeData::FreePoints()
{}

bool CqPointsKDTreeData::CqPointsKDTreeDataComparator::operator()(TqInt a, TqInt b)
{
	return( ( m_pPointsSurface->pPoints()->P()->pValue( a )[0][m_Dim] ) < ( m_pPointsSurface->pPoints()->P()->pValue( b )[0][m_Dim] ) );
}


//---------------------------------------------------------------------
/** Constructor.
 */

CqPoints::CqPoints( TqInt nvertices, const boost::shared_ptr<CqPolygonPoints>& pPoints ) : 
		m_pPoints(pPoints),
		m_nVertices(nvertices),
		m_KDTreeData( this ),
		m_KDTree(&m_KDTreeData),
		m_MaxWidth(0)
{
	//assert( NULL != pPoints );
	assert( nvertices > 0 );

	m_widthParamIndex = -1;
	m_constantwidthParamIndex = -1;

	std::vector<CqParameter*>::iterator iUP;
	TqInt index = 0;
	for( iUP = pPoints->aUserParams().begin(); iUP != pPoints->aUserParams().end(); iUP++, index++ )
		if( (*iUP)->strName() == "constantwidth" && (*iUP)->Type() == type_float && (*iUP)->Class() == class_constant )
			m_constantwidthParamIndex = index;
		else if( (*iUP)->strName() == "width" && (*iUP)->Type() == type_float && (*iUP)->Class() == class_varying )
			m_widthParamIndex = index;

	STATS_INC( GPR_points );
}


//---------------------------------------------------------------------
/** Create a clone of this points class
 */

CqSurface* CqPoints::Clone() const 
{
	// Make a 'complete' clone of this primitive, which means cloning the points too.
	CqPolygonPoints* clone_points = static_cast<CqPolygonPoints*>(m_pPoints->Clone());

	CqPoints* clone = new CqPoints(m_nVertices, boost::shared_ptr<CqPolygonPoints>(clone_points));
	CqSurface::CloneData( clone );

//	clone->m_nVertices = m_nVertices;
//	clone->m_pPoints = boost::shared_ptr<CqPolygonPoints>(clone_points);

//	clone->m_KDTreeData.SetpPoints( clone );

//	clone->m_widthParamIndex = m_widthParamIndex;
//	clone->m_constantwidthParamIndex = m_constantwidthParamIndex;
//	clone->m_MaxWidth = m_MaxWidth;

	clone->InitialiseKDTree();
	clone->InitialiseMaxWidth();

	return ( clone );
}




//---------------------------------------------------------------------
/** Dice the quadric into a grid of MPGs for rendering.
 */

CqMicroPolyGridBase* CqPoints::Dice()
{
	assert( pPoints() );

	CqMicroPolyGridPoints* pGrid = new CqMicroPolyGridPoints();
	pGrid->Initialise(nVertices(), 1, shared_from_this());

	TqInt lUses = Uses();

	// Dice the primitive variables.
	if ( USES( lUses, EnvVars_Cs ) && ( pGrid->pVar(EnvVars_Cs) ) )
	{
		if ( pPoints()->bHasVar(EnvVars_Cs) )
			NaturalDice( pPoints()->Cs(), nVertices(), 1, pGrid->pVar(EnvVars_Cs) );
		else if ( NULL != pAttributes() ->GetColorAttribute( "System", "Color" ) )
			pGrid->pVar(EnvVars_Cs) ->SetColor( pAttributes() ->GetColorAttribute( "System", "Color" ) [ 0 ] );
		else
			pGrid->pVar(EnvVars_Cs) ->SetColor( CqColor( 1, 1, 1 ) );
	}

	if ( USES( lUses, EnvVars_Os ) && ( NULL != pGrid->pVar(EnvVars_Os) ) )
	{
		if ( pPoints()->bHasVar(EnvVars_Os) )
			NaturalDice( pPoints()->Os(), nVertices(), 1, pGrid->pVar(EnvVars_Os) );
		else if ( NULL != pAttributes() ->GetColorAttribute( "System", "Opacity" ) )
			pGrid->pVar(EnvVars_Os) ->SetColor( pAttributes() ->GetColorAttribute( "System", "Opacity" ) [ 0 ] );
		else
			pGrid->pVar(EnvVars_Os) ->SetColor( CqColor( 1, 1, 1 ) );
	}

	if ( USES( lUses, EnvVars_s ) && ( NULL != pGrid->pVar(EnvVars_s) ) && pPoints()->bHasVar(EnvVars_s) )
		NaturalDice( pPoints()->s(), nVertices(), 1, pGrid->pVar(EnvVars_s) );

	if ( USES( lUses, EnvVars_t ) && ( NULL != pGrid->pVar(EnvVars_t) ) && pPoints()->bHasVar(EnvVars_t) )
		NaturalDice( pPoints()->t(), nVertices(), 1, pGrid->pVar(EnvVars_t) );

	if ( USES( lUses, EnvVars_u ) && ( NULL != pGrid->pVar(EnvVars_u) ) && pPoints()->bHasVar(EnvVars_u) )
		NaturalDice( pPoints()->u(), nVertices(), 1, pGrid->pVar(EnvVars_u) );

	if ( USES( lUses, EnvVars_v ) && ( NULL != pGrid->pVar(EnvVars_v) ) && pPoints()->bHasVar(EnvVars_v) )
		NaturalDice( pPoints()->v(), nVertices(), 1, pGrid->pVar(EnvVars_v) );


	if ( NULL != pGrid->pVar(EnvVars_P) )
		NaturalDice( pPoints( 0 )->P(), nVertices(), 1, pGrid->pVar(EnvVars_P) );

	// If the shaders need N and they have been explicitly specified, then bilinearly interpolate them.
	if ( USES( lUses, EnvVars_N ) && ( NULL != pGrid->pVar(EnvVars_N) ) && pPoints()->bHasVar(EnvVars_N) )
	{
		NaturalDice( pPoints()->N(), nVertices(), 1, pGrid->pVar(EnvVars_N) );
		pGrid->SetbShadingNormals( true );
	}

	if ( USES( lUses, EnvVars_Ng ) )
	{
		CqVector3D	N(0,0,-1);
		//N = QGetRenderContext() ->matSpaceToSpace( "camera", "object", NULL, pGrid->pTransform() ) * N;
		TqUint u;
		for ( u = 0; u < nVertices(); u++ )
		{
			pGrid->pVar(EnvVars_Ng)->SetNormal( N, u );
		}
		pGrid->SetbGeometricNormals( true );
	}

	// Now we need to dice the user specified parameters as appropriate.
	std::vector<CqParameter*>::iterator iUP;
	std::vector<CqParameter*>::iterator end = pPoints()->aUserParams().end();
	for ( iUP = pPoints()->aUserParams().begin(); iUP != end ; iUP++ )
	{
		/// \todo: Must transform point/vector/normal/matrix parameter variables from 'object' space to current before setting.
		boost::shared_ptr<IqShader> pShader;
		if ( pShader = pGrid->pAttributes() ->pshadSurface(QGetRenderContext()->Time()) )
		{
			IqShaderData* pVar = pShader->FindArgument( ( *iUP )->strName() );
			if ( NULL != pVar )
			{
				/// \todo: Find out how to handle arrays.
				if(pVar->Type() == ( *iUP )->Type())
					NaturalDice( ( *iUP ), nVertices(), 1, pVar );
			}
		}

		if ( pShader = pGrid->pAttributes() ->pshadDisplacement(QGetRenderContext()->Time()) )
		{
			IqShaderData* pVar = pShader->FindArgument( ( *iUP )->strName() );
			if ( NULL != pVar )
			{
				/// \todo: Find out how to handle arrays.
				if(pVar->Type() == ( *iUP )->Type())
					NaturalDice( ( *iUP ), nVertices(), 1, pVar );
			}
		}

		if ( pShader = pGrid->pAttributes() ->pshadAtmosphere(QGetRenderContext()->Time()) )
		{
			IqShaderData* pVar = pShader->FindArgument( ( *iUP )->strName() );
			if ( NULL != pVar )
			{
				/// \todo: Find out how to handle arrays.
				if(pVar->Type() == ( *iUP )->Type())
					NaturalDice( ( *iUP ), nVertices(), 1, pVar );
			}
		}
	}

	return( pGrid );
}


namespace {

/** \brief Implementation of dicing for points (helper function for CqPoints::NaturalDice)
 *
 * \param pParam - pointer to the parameter to take values from
 * \param paramIdx - indices in the full parameter array (pParam) which
 *                   correspond to the current gprim
 * \param diceSize - number of points in the diced output
 * \param pData - destination for diced shader data.
 */
template <class T, class SLT>
void pointsNaturalDice(CqParameter* pParam, const std::vector<TqInt>& paramIdx,
		TqInt diceSize, IqShaderData* pData)
{
	CqParameterTyped<T, SLT>* pTParam = static_cast<CqParameterTyped<T, SLT>*>(pParam);
	for(TqInt i = 0; i < diceSize; i++ )
	{
		IqShaderData* arrayValue;
		for(TqInt j = 0; j < pTParam->Count(); j++)
		{
			arrayValue = pData->ArrayEntry(j);
			arrayValue->SetValue( static_cast<SLT>( pTParam->pValue() [ paramIdx[i] ] ), i );
		}
	}
}

} // unnamed namespace

void CqPoints::NaturalDice(CqParameter* pParam, TqInt uDiceSize, TqInt vDiceSize,
		IqShaderData* pData )
{
	switch(pParam->Type())
	{
		case type_float:
			pointsNaturalDice<TqFloat, TqFloat>(pParam, m_KDTree.aLeaves(), uDiceSize, pData);
			break;
		case type_integer:
			pointsNaturalDice<TqInt, TqFloat>(pParam, m_KDTree.aLeaves(), uDiceSize, pData);
			break;
		case type_point:
		case type_vector:
		case type_normal:
			pointsNaturalDice<CqVector3D, CqVector3D>(pParam, m_KDTree.aLeaves(), uDiceSize, pData);
			break;
		case type_hpoint:
			pointsNaturalDice<CqVector4D, CqVector3D>(pParam, m_KDTree.aLeaves(), uDiceSize, pData);
			break;
		case type_color:
			pointsNaturalDice<CqColor, CqColor>(pParam, m_KDTree.aLeaves(), uDiceSize, pData);
			break;
		case type_string:
			pointsNaturalDice<CqString, CqString>(pParam, m_KDTree.aLeaves(), uDiceSize, pData);
			break;
		case type_matrix:
			pointsNaturalDice<CqMatrix, CqMatrix>(pParam, m_KDTree.aLeaves(), uDiceSize, pData);
			break;
		default:
			// left blank to avoid compiler warnings about unhandled types
			break;
	}
}

//---------------------------------------------------------------------
/** Determine whether the quadric is suitable for dicing.
 */

bool	CqPoints::Diceable()
{
	TqUint gridsize = 256;

	const TqInt* poptGridSize = QGetRenderContext() ->poptCurrent()->GetIntegerOption( "limits", "gridsize" );
	if ( poptGridSize )
		gridsize = (TqUint) poptGridSize[ 0 ];

	if( nVertices() > gridsize )
		return ( false );
	else
		return ( true );
}


//---------------------------------------------------------------------
/** Get the geometric bound of this GPrim in 'current' space.
 */

void	CqPoints::Bound(CqBound* bound) const
{
/*	for ( t = 0; t < cTimes(); t++ )
	{
		CqPolygonPoints* pTimePoints = pPoints( t ).get();*/
		for( TqUint i = 0; i < nVertices(); i++ )
			bound->Encapsulate( (CqVector3D)m_pPoints->P()->pValue( m_KDTree.aLeaves()[ i ] )[0] );
/*	}*/

	// Expand the bound to take into account the width of the particles.
	bound->vecMax() += CqVector3D( m_MaxWidth, m_MaxWidth, m_MaxWidth );
	bound->vecMin() -= CqVector3D( m_MaxWidth, m_MaxWidth, m_MaxWidth );

	AdjustBoundForTransformationMotion( bound );
}

//---------------------------------------------------------------------
/** Split this GPrim into bicubic patches.
 */

TqInt CqPoints::Split( std::vector<boost::shared_ptr<CqSurface> >& aSplits )
{
 	TqInt median = nVertices()/2;
 	// Split the KDTree and create two new primitives containing the split points set.
 	boost::shared_ptr<CqPoints> pA( new CqPoints( m_nVertices, pPoints() ) );
 	boost::shared_ptr<CqPoints> pB( new CqPoints( m_nVertices, pPoints() ) );
 
 	pA->m_nVertices = median;
 	pB->m_nVertices = nVertices()-median;
 
 	pA->SetSurfaceParameters( *this );
 	pB->SetSurfaceParameters( *this );
 
 	KDTree().Subdivide( pA->KDTree(), pB->KDTree() );
 
 	aSplits.push_back( pA );
 	aSplits.push_back( pB );
 
 	return( 2 );
}


//---------------------------------------------------------------------
/** Split the points, taking the split information from the specified donor points surfaces.
 */

TqInt CqPoints::CopySplit( std::vector<boost::shared_ptr<CqSurface> >& aSplits, CqPoints* pFrom1, CqPoints* pFrom2 )
{
	// Split the KDTree and create two new primitives containing the split points set.
 	boost::shared_ptr<CqPoints> pA( new CqPoints( m_nVertices, pPoints() ) );
 	boost::shared_ptr<CqPoints> pB( new CqPoints( m_nVertices, pPoints() ) );
 
 	pA->m_nVertices = pFrom1->m_nVertices;
 	pB->m_nVertices = pFrom2->m_nVertices;
 
 	pA->SetSurfaceParameters( *this );
 	pB->SetSurfaceParameters( *this );
 
 	pA->KDTree() = pFrom1->KDTree();
 	pB->KDTree() = pFrom2->KDTree();
 
 	aSplits.push_back( pA );
 	aSplits.push_back( pB );
 
 	return( 2 );
}


//---------------------------------------------------------------------
/** Initialise the KDTree to contain all the points in the list. Settign the
 * index list to the canonical form.
 */

void CqPoints::InitialiseKDTree()
{
	m_KDTree.aLeaves().reserve( nVertices() );
	for( TqUint i = 0; i < nVertices(); i++ )
		m_KDTree.aLeaves().push_back( i );
}


void CqPoints::InitialiseMaxWidth()
{
	TqInt cu = nVertices();	// Only need cu, as we know cv is 1.

	CqMatrix matObjectToCamera;
	QGetRenderContext() ->matSpaceToSpace( "object", "camera", NULL, pTransform().get(), QGetRenderContext()->Time(), matObjectToCamera );
	const CqParameterTypedConstant<TqFloat, type_float, TqFloat>* pConstantWidthParam = constantwidth( );

	CqVector3D Point0 = matObjectToCamera * CqVector3D(0,0,0);

	TqFloat i_radius = 1.0f;
	if( NULL != pConstantWidthParam )
		i_radius = pConstantWidthParam->pValue( 0 )[ 0 ];
	for ( TqInt iu = 0; iu < cu; iu++ )
	{
		TqFloat radius;
		// Find out if the "width" parameter was specified.
		CqParameterTypedVarying<TqFloat, type_float, TqFloat>* pWidthParam = width( 0 );

		if( NULL != pWidthParam )
			i_radius = pWidthParam->pValue( KDTree().aLeaves()[ iu ] )[ 0 ];

		radius = i_radius;
		// Get point in camera space.
		CqVector3D Point1 = matObjectToCamera * CqVector3D(radius,0,0);
		radius = (Point1-Point0).Magnitude();

		m_MaxWidth = max(m_MaxWidth, radius );
	}
}

//---------------------------------------------------------------------
/** Transform the points by the transformation matrices provided.
 */

void	CqPoints::Transform( const CqMatrix& matTx, const CqMatrix& matITTx, const CqMatrix& matRTx, TqInt iTime )
{
	CqPolygonPoints* pTimePoints = pPoints( iTime ).get();
	pTimePoints->Transform(matTx, matITTx, matRTx, 0);
}

void CqMicroPolyGridPoints::Split( CqImageBuffer* pImage, long xmin, long xmax, long ymin, long ymax )
{
	if ( NULL == pVar(EnvVars_P) )
		return ;

	TqInt cu = uGridRes();	// Only need cu, as we know cv is 1.

	ADDREF( this );

	CqMatrix matCameraToObject0;
	QGetRenderContext() ->matSpaceToSpace( "camera", "object", NULL, pSurface()->pTransform().get(), pSurface()->pTransform()->Time(0), matCameraToObject0 );
	CqMatrix matObjectToCamera;
	QGetRenderContext() ->matSpaceToSpace( "object", "camera", NULL, pSurface()->pTransform().get(), pSurface()->pTransform()->Time(0), matObjectToCamera );
	CqMatrix matCameraToRaster;
	QGetRenderContext() ->matSpaceToSpace( "camera", "raster", NULL, NULL, pSurface()->pTransform()->Time(0), matCameraToRaster );

	CqVector3D vecdefOriginRaster = matCameraToRaster * CqVector3D( 0.0f,0.0f,0.0f );

	// Get a pointer to the surface, so that we can interrogate the "width" parameters.
	CqPoints* pPoints = static_cast<CqPoints*>( pSurface() );

	const CqParameterTypedConstant<TqFloat, type_float, TqFloat>* pConstantWidthParam = pPoints->constantwidth( );

	AQSIS_TIMER_START(Project_points);
	// Transform the whole grid to hybrid camera/raster space

	CqVector3D* pP;
	pVar(EnvVars_P) ->GetPointPtr( pP );

	AQSIS_TIMER_STOP(Project_points);

	TqInt iu;
	TqInt iTime, tTime = pSurface()->pTransform()->cTimes();

	if( tTime > 1 )
	{
		// Get an array of P's for all time positions.
		std::vector<std::vector<CqVector3D> > aaPtimes;
		aaPtimes.resize( pSurface()->pTransform()->cTimes() );

		// Array of cached object to camera matrices for each time slot.
		std::vector<CqMatrix>	amatObjectToCameraT;
		amatObjectToCameraT.resize( pSurface()->pTransform()->cTimes() );
		std::vector<CqMatrix>	amatNObjectToCameraT;
		amatNObjectToCameraT.resize( pSurface()->pTransform()->cTimes() );

		CqMatrix matObjectToCameraT;
		register TqInt i;
		TqInt gsmin1 = GridSize() - 1;


		for( iTime = 0; iTime < tTime; iTime++ )
		{
			CqMatrix matCameraToObjectT;
			QGetRenderContext() ->matSpaceToSpace( "camera", "object", NULL, pSurface()->pTransform().get(), pSurface()->pTransform()->Time( iTime ), matCameraToObjectT );
			QGetRenderContext() ->matSpaceToSpace( "object", "camera", NULL, pSurface()->pTransform().get(),  pSurface()->pTransform()->Time( iTime ), amatObjectToCameraT[ iTime ] );
			QGetRenderContext() ->matNSpaceToSpace( "object", "camera", NULL, pSurface()->pTransform().get(), pSurface()->pTransform()->Time( iTime ), amatNObjectToCameraT[ iTime ] );

			aaPtimes[ iTime ].resize( gsmin1 + 1 );

			for ( i = gsmin1; i >= 0; i-- )
			{
				// This makes sure all our points are in object space.
				aaPtimes[ iTime ][ i ] = matCameraToObject0 * pP[ i ];
			}
		}

		for ( iu = 0; iu < cu; iu++ )
		{
			CqMicroPolygonMotionPoints* pNew = new CqMicroPolygonMotionPoints( this, iu );

			TqFloat radius;
			TqFloat i_radius = 1.0f;
			if( NULL != pConstantWidthParam )
				i_radius = pConstantWidthParam->pValue( 0 )[ 0 ];
			// Find out if the "width" parameter was specified.
			CqParameterTypedVarying<TqFloat, type_float, TqFloat>* pWidthParam = pPoints->width( 0 );

			if( NULL != pWidthParam )
				i_radius = pWidthParam->pValue( pPoints->KDTree().aLeaves()[ iu ] )[ 0 ];

			for( iTime = 0; iTime < tTime; iTime++ )
			{
				radius = i_radius;
				// Get point in camera space.
				CqVector3D Point, pt, vecCamP;
				Point = pt = vecCamP = amatObjectToCameraT[ iTime ] * aaPtimes[ iTime ][ iu ];
				// Ensure z is retained in camera space when we convert to raster.
				TqFloat ztemp = Point.z();
				Point = matCameraToRaster * Point;
				Point.z( ztemp );
				pP[ iu ] = Point;

				// first, create a horizontal vector in object space which is
				//  the length of the current width.
				CqVector3D horiz( 1, 0, 0 );
				horiz = amatNObjectToCameraT[ iTime ] * horiz;
				horiz *= radius / horiz.Magnitude();

				// Get the current point in object space.
				CqVector3D pt_delta = pt + horiz;
				pt = amatObjectToCameraT[ iTime ] * pt;
				pt_delta = amatObjectToCameraT[ iTime ] * pt_delta;

				// finally, find the difference between the two points in
				//  the new space - this is the transformed width
				CqVector3D widthVector = pt_delta - pt;
				radius = widthVector.Magnitude();

				CqVector3D vecCamP2 = vecCamP + CqVector3D( radius, 0.0f, 0.0f );
				ztemp = vecCamP2.z();
				CqVector3D vecRasP2 = matCameraToRaster * vecCamP2;
				vecRasP2.z( ztemp );
				TqFloat ras_radius = ( vecRasP2 - Point ).Magnitude();
				radius = ras_radius * 0.5f;

				pNew->AppendKey( Point, radius, pSurface()->pTransform()->Time( iTime ) );
			}
			pNew->CalculateTotalBound( );
			boost::shared_ptr<CqMicroPolygon> pMP( pNew );
			pImage->AddMPG( pMP );
		}
	}
	else
	{
		iTime = 0;
		CqMatrix matWorldToObjectT;
		QGetRenderContext() ->matSpaceToSpace( "world", "object", NULL, pSurface()->pTransform().get(), pSurface()->pTransform()->Time( iTime ), matWorldToObjectT );
		CqMatrix matObjectToCameraT;
		QGetRenderContext() ->matSpaceToSpace( "object", "camera", NULL, pSurface()->pTransform().get(), pSurface()->pTransform()->Time( iTime ), matObjectToCameraT );
		CqMatrix matNObjectToCameraT;
		QGetRenderContext() ->matNSpaceToSpace( "object", "camera", NULL, pSurface()->pTransform().get(), pSurface()->pTransform()->Time( iTime ), matNObjectToCameraT );

		for ( iu = 0; iu < cu; iu++ )
		{
			// Get point in camera space.
			CqVector3D Point, pt, vecCamP;
			Point = pt = vecCamP = pP[ iu ];
			// Ensure z is retained in camera space when we convert to raster.
			TqFloat ztemp = Point.z();
			Point = matCameraToRaster * Point;
			Point.z( ztemp );
			pP[ iu ] = Point;

			TqFloat radius = 1.0f;
			if( NULL != pConstantWidthParam )
				radius = pConstantWidthParam->pValue( 0 )[ 0 ];
			// Find out if the "width" parameter was specified.
			CqParameterTypedVarying<TqFloat, type_float, TqFloat>* pWidthParam = pPoints->width( 0 );

			if( NULL != pWidthParam )
				radius = pWidthParam->pValue( pPoints->KDTree().aLeaves()[ iu ] )[ 0 ];

			// first, create a horizontal vector in camera space which is
			//  the length of the current width in current space
			CqVector3D horiz( 1, 0, 0 );
			horiz = matNObjectToCameraT * horiz;
			horiz *= radius / horiz.Magnitude();

			// Get the current point in object space.
			CqVector3D pt_delta = pt + horiz;
			pt = matObjectToCameraT * pt;
			pt_delta = matObjectToCameraT * pt_delta;

			// finally, find the difference between the two points in
			//  the new space - this is the transformed width
			CqVector3D widthVector = pt_delta - pt;
			radius = widthVector.Magnitude();

			CqVector3D vecCamP2 = vecCamP + CqVector3D( radius, 0.0f, 0.0f );
			ztemp = vecCamP2.z();
			CqVector3D vecRasP2 = matCameraToRaster * vecCamP2;
			vecRasP2.z( ztemp );
			TqFloat ras_radius = ( vecRasP2 - Point ).Magnitude();
			radius = ras_radius * 0.5f;

			CqMicroPolygonPoints* pNew = new CqMicroPolygonPoints(this, iu);
			pNew->Initialise( radius );
			pNew->CalculateTotalBound();

			boost::shared_ptr<CqMicroPolygon> pMP( pNew );
			pImage->AddMPG( pMP );
		}
	}

	RELEASEREF( this );
}


bool CqMicroPolygonPoints::Sample( CqHitTestCache& hitTestCache, const SqSampleData& sample, TqFloat& D, TqFloat time, bool UsingDof ) const
{
	const CqVector2D& vecSample = sample.m_Position;

	CqVector3D P;
	pGrid()->pVar(EnvVars_P)->GetPoint(P, m_Index);
	if( (CqVector2D( P.x(), P.y() ) - vecSample).Magnitude() < m_radius )
	{
		D = P.z();
		return( true );
	}
	return( false );
}

void CqMicroPolygonPoints::CacheOutputInterpCoeffs(SqMpgSampleInfo& cache) const
{
	CacheOutputInterpCoeffsConstant(cache);
}

void CqMicroPolygonPoints::InterpolateOutputs(const SqMpgSampleInfo& cache,
		const CqVector2D& pos, CqColor& outCol, CqColor& outOpac) const
{
	outCol = cache.color;
	outOpac = cache.opacity;
}


//---------------------------------------------------------------------
/** Split the micropolygrid into individual MPGs,
 * \param pImage Pointer to image being rendered into.
 * \param iBucket Integer index of bucket being processed.
 * \param xmin Integer minimum extend of the image part being rendered, takes into account buckets and clipping.
 * \param xmax Integer maximum extend of the image part being rendered, takes into account buckets and clipping.
 * \param ymin Integer minimum extend of the image part being rendered, takes into account buckets and clipping.
 * \param ymax Integer maximum extend of the image part being rendered, takes into account buckets and clipping.
 */

void CqMotionMicroPolyGridPoints::Split( CqImageBuffer* pImage, long xmin, long xmax, long ymin, long ymax )
{
	// Get the main object, the one that was shaded.
	CqMicroPolyGrid * pGridA = static_cast<CqMicroPolyGridPoints*>( GetMotionObject( Time( 0 ) ) );
	TqInt iTime;

	assert(NULL != pGridA->pVar(EnvVars_P) );

	ADDREF( pGridA );

	TqInt cu = pGridA->uGridRes();	// Only need cu, as we know cv is 1.

	CqMatrix matCameraToObject0;
	QGetRenderContext() ->matSpaceToSpace( "camera", "object", NULL, pSurface()->pTransform().get(), pSurface()->pTransform()->Time(0), matCameraToObject0 );
	CqMatrix matObjectToCamera;
	QGetRenderContext() ->matSpaceToSpace( "object", "camera", NULL, pSurface()->pTransform().get(), pSurface()->pTransform()->Time(0), matObjectToCamera );
	CqMatrix matCameraToRaster;
	QGetRenderContext() ->matSpaceToSpace( "camera", "raster", NULL, NULL, pSurface()->pTransform()->Time(0), matCameraToRaster );

	CqMatrix matTx;
	QGetRenderContext() ->matSpaceToSpace( "object", "camera", NULL, pSurface()->pTransform().get(), pSurface()->pTransform()->Time(0), matTx );
	CqMatrix matITTx;
	QGetRenderContext() ->matNSpaceToSpace( "object", "camera", NULL, pSurface()->pTransform().get(), pSurface()->pTransform()->Time(0), matITTx );

	CqVector3D vecdefOriginRaster = matCameraToRaster * CqVector3D( 0.0f,0.0f,0.0f );

	TqInt NumTimes = cTimes();

	// Get an array of P's for all time positions.
	std::vector<std::vector<CqVector3D> > aaPtimes;
	aaPtimes.resize( NumTimes );

	// Array of cached object to camera matrices for each time slot.
	std::vector<CqMatrix>	amatObjectToCameraT;
	amatObjectToCameraT.resize( NumTimes );
	std::vector<CqMatrix>	amatNObjectToCameraT;
	amatNObjectToCameraT.resize( NumTimes );

	CqMatrix matObjectToCameraT;
	register TqInt i;
	TqInt gsmin1 = pGridA->pShaderExecEnv()->shadingPointCount() - 1;

	for( iTime = 0; iTime < NumTimes; iTime++ )
	{
		CqMatrix matCameraToObjectT;
		QGetRenderContext() ->matSpaceToSpace( "camera", "object", NULL, pSurface()->pTransform().get(), Time( iTime ), matCameraToObjectT );
		QGetRenderContext() ->matSpaceToSpace( "object", "camera", NULL, pSurface()->pTransform().get(),  Time( iTime ), amatObjectToCameraT[ iTime ] );
		QGetRenderContext() ->matNSpaceToSpace( "object", "camera", NULL, pSurface()->pTransform().get(), Time( iTime ), amatNObjectToCameraT[ iTime ] );

		aaPtimes[ iTime ].resize( gsmin1 + 1 );

		CqMicroPolyGridPoints* pGridT = static_cast<CqMicroPolyGridPoints*>( GetMotionObject( Time( iTime ) ) );

		CqVector3D* pP;
		pGridT->pVar(EnvVars_P) ->GetPointPtr( pP );

		for ( i = gsmin1; i >= 0; i-- )
		{
			// This makes sure all our points are in object space.
			aaPtimes[ iTime ][ i ] = matCameraToObject0 * pP[ i ];
		}
	}

	TqInt iu;
	for ( iu = 0; iu < cu; iu++ )
	{
		CqMicroPolygonMotionPoints* pNew = new CqMicroPolygonMotionPoints( pGridA, iu );

		TqFloat radius;
		TqInt iTime;
		for( iTime = 0; iTime < NumTimes; iTime++ )
		{
			radius = 1.0f;

			CqMicroPolyGridPoints* pGridT = static_cast<CqMicroPolyGridPoints*>( GetMotionObject( Time( iTime ) ) );

			// Get a pointer to the surface, so that we can interrogate the "width" parameters.
			CqPoints* pPoints = static_cast<CqPoints*>( pGridT->pSurface() );

			const CqParameterTypedConstant<TqFloat, type_float, TqFloat>* pConstantWidthParam =
			    pPoints->constantwidth( );

			if( NULL != pConstantWidthParam )
				radius = pConstantWidthParam->pValue( 0 )[ 0 ];

			// Find out if the "width" parameter was specified.
			CqParameterTypedVarying<TqFloat, type_float, TqFloat>* pWidthParam = pPoints->width( 0 );

			if( NULL != pWidthParam )
				radius = pWidthParam->pValue( pPoints->KDTree().aLeaves()[ iu ] )[ 0 ];

			// Get point in camera space.
			CqVector3D Point, pt, vecCamP;
			Point = pt = vecCamP = amatObjectToCameraT[ iTime ] * aaPtimes[ iTime ][ iu ];
			// Ensure z is retained in camera space when we convert to raster.
			TqFloat ztemp = Point.z();
			Point = matCameraToRaster * Point;
			Point.z( ztemp );

			// first, create a horizontal vector in object space which is
			//  the length of the current width.
			CqVector3D horiz( 1, 0, 0 );
			horiz = amatNObjectToCameraT[ iTime ] * horiz;
			horiz *= radius / horiz.Magnitude();

			// Get the current point in object space.
			CqVector3D pt_delta = pt + horiz;
			pt = amatObjectToCameraT[ iTime ] * pt;
			pt_delta = amatObjectToCameraT[ iTime ] * pt_delta;

			// finally, find the difference between the two points in
			//  the new space - this is the transformed width
			CqVector3D widthVector = pt_delta - pt;
			radius = widthVector.Magnitude();

			CqVector3D vecCamP2 = vecCamP + CqVector3D( radius, 0.0f, 0.0f );
			ztemp = vecCamP2.z();
			CqVector3D vecRasP2 = matCameraToRaster * vecCamP2;
			vecRasP2.z( ztemp );
			TqFloat ras_radius = ( vecRasP2 - Point ).Magnitude();
			radius = ras_radius * 0.5f;

			pNew->AppendKey( Point, radius, Time( iTime ) );
		}
		pNew->CalculateTotalBound( );
		boost::shared_ptr<CqMicroPolygon> pMP( pNew );
		pImage->AddMPG( pMP );
	}

	RELEASEREF( pGridA );

	// Delete the donor motion grids, as their work is done.
	/*    for ( iTime = 1; iTime < cTimes(); iTime++ )
	    {
	        CqMicroPolyGrid* pg = static_cast<CqMicroPolyGrid*>( GetMotionObject( Time( iTime ) ) );
	        if ( NULL != pg )
	            RELEASEREF( pg );
	    }
	*/    //		delete( GetMotionObject( Time( iTime ) ) );
}


void CqMicroPolygonMotionPoints::CalculateTotalBound()
{
	assert( NULL != m_Keys[0] );

	m_Bound = m_Keys[0]->GetTotalBound();
	std::vector<CqMovingMicroPolygonKeyPoints*>::iterator i;
	for ( i = m_Keys.begin(); i != m_Keys.end(); i++ )
	{
		CqBound B = (*i)->GetTotalBound();
		m_Bound.Encapsulate( &B );
	}
}

//---------------------------------------------------------------------
/** Calculate a list of 2D bounds for this micropolygon,
 */

void CqMicroPolygonMotionPoints::BuildBoundList( TqUint timeRanges )
{
	m_BoundList.Clear();

	assert( NULL != m_Keys[0] );

	CqBound start = m_Keys[0]->GetTotalBound();
	TqFloat	startTime = m_Times[ 0 ];
	TqInt cTimes = m_Keys.size();
	for ( TqInt i = 1; i < cTimes; i++ )
	{
		CqBound end = m_Keys[i]->GetTotalBound();
		CqBound mid0( start );
		CqBound mid1;
		TqFloat endTime = m_Times[ i ];
		TqFloat time = startTime;

		TqInt d;
		// arbitary number of divisions, should be related to screen size of blur
		TqInt divisions = 4;
		TqFloat delta = 1.0f / static_cast<TqFloat>( divisions );
		m_BoundList.SetSize( divisions );
		for ( d = 1; d <= divisions; d++ )
		{
			mid1.vecMin() = delta * ( end.vecMin() - start.vecMin() ) + start.vecMin();
			mid1.vecMax() = delta * ( end.vecMax() - start.vecMax() ) + start.vecMax();
			mid0.Encapsulate(&mid1);
			m_BoundList.Set( d-1, mid0, time );
			time = delta * ( endTime - startTime ) + startTime;
			mid0 = mid1;
			delta += delta;
		}
		start = end;
		startTime = endTime;
	}
	m_BoundReady = true;
}


//---------------------------------------------------------------------
/** Sample the specified point against the MPG at the specified time.
 * \param vecSample 2D vector to sample against.
 * \param time Shutter time to sample at.
 * \param D Storage for depth if valid hit.
 * \return Boolean indicating smaple hit.
 */

bool CqMicroPolygonMotionPoints::Sample( CqHitTestCache& hitTestCache, const SqSampleData& sample, TqFloat& D, TqFloat time, bool UsingDof ) const
{
	const CqVector2D& vecSample = sample.m_Position;
	return( fContains( vecSample, D, time ) );
}

void CqMicroPolygonMotionPoints::CacheOutputInterpCoeffs(SqMpgSampleInfo& cache) const
{
	CacheOutputInterpCoeffsConstant(cache);
}

void CqMicroPolygonMotionPoints::InterpolateOutputs(const SqMpgSampleInfo& cache,
		const CqVector2D& pos, CqColor& outCol, CqColor& outOpac) const
{
	outCol = cache.color;
	outOpac = cache.opacity;
}

//---------------------------------------------------------------------
/** Store the vectors of the micropolygon at the specified shutter time.
 * \param vA 3D Vector.
 * \param vB 3D Vector.
 * \param vC 3D Vector.
 * \param vD 3D Vector.
 * \param time Float shutter time that this MPG represents.
 */

void CqMicroPolygonMotionPoints::AppendKey( const CqVector3D& vA, TqFloat radius, TqFloat time )
{
	//	assert( time >= m_Times.back() );

	// Add a new planeset at the specified time.
	CqMovingMicroPolygonKeyPoints* pMP = new CqMovingMicroPolygonKeyPoints( vA, radius );
	m_Times.push_back( time );
	m_Keys.push_back( pMP );
	if ( m_Times.size() == 1 )
		m_Bound = pMP->GetTotalBound();
	else
	{
		CqBound B(pMP->GetTotalBound());
		m_Bound.Encapsulate( &B );
	}
}


//---------------------------------------------------------------------
/** Determinde whether the 2D point specified lies within this micropolygon.
 * \param vecP 2D vector to test for containment.
 * \param Depth Place to put the depth if valid intersection.
 * \param time The frame time at which to check containment.
 * \return Boolean indicating sample hit.
 */

bool CqMicroPolygonMotionPoints::fContains( const CqVector2D& vecP, TqFloat& Depth, TqFloat time ) const
{
	TqInt iIndex = 0;
	TqFloat Fraction = 0.0f;
	bool Exact = true;

	if ( time > m_Times.front() )
	{
		if ( time >= m_Times.back() )
			iIndex = m_Times.size() - 1;
		else
		{
			// Find the appropriate time span.
			iIndex = 0;
			while ( time >= m_Times[ iIndex + 1 ] )
				iIndex += 1;
			Fraction = ( time - m_Times[ iIndex ] ) / ( m_Times[ iIndex + 1 ] - m_Times[ iIndex ] );
			Exact = ( m_Times[ iIndex ] == time );
		}
	}

	if( Exact )
	{
		CqMovingMicroPolygonKeyPoints* pMP1 = m_Keys[ iIndex ];
		return( pMP1->fContains( vecP, Depth, time ) );
	}
	else
	{
		CqMovingMicroPolygonKeyPoints* pMP1 = m_Keys[ iIndex ];
		CqMovingMicroPolygonKeyPoints* pMP2 = m_Keys[ iIndex + 1 ];
		// Check against each line of the quad, if outside any then point is outside MPG, therefore early exit.
		CqVector3D MidPoint = ( ( pMP2->m_Point0 - pMP1->m_Point0 ) * Fraction ) + pMP1->m_Point0;
		TqFloat MidRadius = ( ( pMP2->m_radius - pMP1->m_radius ) * Fraction ) + pMP1->m_radius;
		if( (CqVector2D( MidPoint.x(), MidPoint.y() ) - vecP).Magnitude() < MidRadius )
		{
			Depth = MidPoint.z();
			return( true );
		}
		return ( false );
	}
}



} // namespace Aqsis
//---------------------------------------------------------------------


<|MERGE_RESOLUTION|>--- conflicted
+++ resolved
@@ -33,16 +33,7 @@
 
 #include	"points.h"
 #include	"imagebuffer.h"
-<<<<<<< HEAD
 #include	"renderer.h"
-
-#include	"multitimer.h"
-=======
-#include	"polygon.h"
-#include	"ri.h"
-#include	"stats.h"
->>>>>>> 27db104d
-
 
 namespace Aqsis {
 
