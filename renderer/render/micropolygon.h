// Aqsis
// Copyright (C) 1997 - 2001, Paul C. Gregory
//
// Contact: pgregory@aqsis.org
//
// This library is free software; you can redistribute it and/or
// modify it under the terms of the GNU General Public
// License as published by the Free Software Foundation; either
// version 2 of the License, or (at your option) any later version.
//
// This library is distributed in the hope that it will be useful,
// but WITHOUT ANY WARRANTY; without even the implied warranty of
// MERCHANTABILITY or FITNESS FOR A PARTICULAR PURPOSE.  See the GNU
// General Public License for more details.
//
// You should have received a copy of the GNU General Public
// License along with this library; if not, write to the Free Software
// Foundation, Inc., 59 Temple Place, Suite 330, Boston, MA  02111-1307  USA


/** \file
		\brief Declares the classes for handling micropolygrids and micropolygons.
		\author Paul C. Gregory (pgregory@aqsis.org)
*/

//? Is .h included already?
#ifndef MICROPOLYGON_H_INCLUDED
#define MICROPOLYGON_H_INCLUDED 1

#include	"aqsis.h"

#include	"pool.h"
#include	"color.h"
#include	"list.h"
#include	"bound.h"
#include	"vector2d.h"
#include	"vector3d.h"
#include	"shaderexecenv.h"
#include	"ishaderdata.h"
#include	"motion.h"
#include	"csgtree.h"
#include	"refcount.h"
#include	"logging.h"
#include       <boost/utility.hpp>

START_NAMESPACE( Aqsis )

class CqVector3D;
class CqImageBuffer;
class CqSurface;
class CqMicroPolygon;
struct SqSampleData;

// This struct holds info about a grid that can be cached and used for all its mpgs.
struct SqGridInfo
{
	TqFloat			m_ShadingRate;
	TqFloat			m_ShutterOpenTime;
	TqFloat			m_ShutterCloseTime;
	const TqFloat*	        m_LodBounds;
	bool			m_IsMatte;
	bool			m_IsCullable;
	bool			m_UsesDataMap;
};


//----------------------------------------------------------------------
/** \class CqMicroPolyGridBase
 * Base class from which all MicroPolyGrids are derived.
 */

class CqMicroPolyGridBase : public CqRefCount
{
	public:
		CqMicroPolyGridBase() : m_fCulled( false ), m_fTriangular( false )
		{}
		virtual	~CqMicroPolyGridBase()
		{}

		/** Pure virtual function, splits the grid into micropolys.
		 * \param pImage Pointer to the image buffer being rendered.
		 */
		virtual	void	Split( CqImageBuffer* pImage ) = 0;
		/** Pure virtual, shade the grid.
		 */
		virtual	void	Shade() = 0;
		virtual	void	TransferOutputVariables() = 0;
		/*
		 * Delete all the variables per grid 
		 */
		virtual void DeleteVariables( bool all ) = 0;
		/** Pure virtual, get a pointer to the surface this grid belongs.
		 * \return Pointer to surface, only valid during grid shading.
		 */
		virtual CqSurface*	pSurface() const = 0;

		virtual	const IqAttributes* pAttributes() const = 0;

		virtual bool	usesCSG() const = 0;
		virtual	boost::shared_ptr<CqCSGTreeNode> pCSGNode() const = 0;
		bool vfCulled()
		{
			return m_fCulled;
		}
		/** Query whether this grid is being rendered as a triangle.
		 */
		virtual bool fTriangular() const
		{
			return ( m_fTriangular );
		}
		/** Set this grid as being rendered as a triangle or not.
		 */
		virtual void SetfTriangular( bool fTriangular )
		{
			m_fTriangular = fTriangular;
		}
		virtual	TqInt	uGridRes() const = 0;
		virtual	TqInt	vGridRes() const = 0;
		virtual	TqUint	numMicroPolygons(TqInt cu, TqInt cv) const = 0;
		virtual	TqUint	numShadingPoints(TqInt cu, TqInt cv) const = 0;
		virtual IqShaderData* pVar(TqInt index) = 0;
		/** Get the points of the triangle split line if this grid represents a triangle.
		 */
		virtual void	TriangleSplitPoints(CqVector3D& v1, CqVector3D& v2, TqFloat Time );

		struct SqTriangleSplitLine
		{
			CqVector3D	m_TriangleSplitPoint1, m_TriangleSplitPoint2;
		};
	class CqTriangleSplitLine : public CqMotionSpec<SqTriangleSplitLine>
		{
			public:
				CqTriangleSplitLine( const SqTriangleSplitLine& def = SqTriangleSplitLine() ) : CqMotionSpec<SqTriangleSplitLine>( def )
				{}

				/**
				* \todo Review: Unused parameter A
				*/		
				virtual	void	ClearMotionObject( SqTriangleSplitLine& A ) const
				{}

				/**
				* \todo Review: Unused parameter B
				*/		
				virtual	SqTriangleSplitLine	ConcatMotionObjects( const SqTriangleSplitLine& A, const SqTriangleSplitLine& B ) const
				{
					return( A );
				}
				virtual	SqTriangleSplitLine	LinearInterpolateMotionObjects( TqFloat Fraction, const SqTriangleSplitLine& A, const SqTriangleSplitLine& B ) const
				{
					SqTriangleSplitLine sl;
					sl.m_TriangleSplitPoint1 = ( ( 1.0f - Fraction ) * A.m_TriangleSplitPoint1 ) + ( Fraction * B.m_TriangleSplitPoint1 );
					sl.m_TriangleSplitPoint2 = ( ( 1.0f - Fraction ) * A.m_TriangleSplitPoint2 ) + ( Fraction * B.m_TriangleSplitPoint2 );
					return( sl );
				}
		};
		virtual	IqShaderData* FindStandardVar( const char* pname ) = 0;
		virtual boost::shared_ptr<IqShaderExecEnv> pShaderExecEnv() = 0; 

<<<<<<< HEAD
		const SqGridInfo& GetCachedGridInfo() const
		{
			return m_CurrentGridInfo;
		}

	public:
=======
	protected:
>>>>>>> 9f3a7c00
		bool m_fCulled; ///< Boolean indicating the entire grid is culled.
		CqTriangleSplitLine	m_TriangleSplitLine;	///< Two endpoints of the line that is used to turn the quad into a triangle at sample time.
		bool	m_fTriangular;			///< Flag indicating that this grid should be rendered as a triangular grid with a phantom fourth corner.

	protected:
		/** Cached info about the given grid so it can be
		 * referenced by multiple mpgs. */
		SqGridInfo m_CurrentGridInfo;

		/** Cache some info about the given grid so it can be
		 * referenced by multiple mpgs. */
		void CacheGridInfo();
};


//----------------------------------------------------------------------
/** \class CqMicroPolyGrid
 * Class which stores a grid of micropolygons.
 */

class CqMicroPolyGrid : public CqMicroPolyGridBase
{
	public:
		CqMicroPolyGrid();
		virtual	~CqMicroPolyGrid();

#ifdef _DEBUG

		CqString className() const
		{
			return CqString("CqMicroPolyGrid");
		}
#endif

		void	CalcNormals();
		void	CalcSurfaceDerivatives();
		/** Set the shading normals flag, indicating this grid has shading (N) normals already specified.
		 * \param f The new state of the flag.
		 */
		void	SetbShadingNormals( bool f )
		{
			m_bShadingNormals = f;
		}
		/** Set the geometric normals flag, indicating this grid has geometric (Ng) normals already specified.
		 * \param f The new state of the flag.
		 */
		void	SetbGeometricNormals( bool f )
		{
			m_bGeometricNormals = f;
		}
		/** Query whether shading (N) normals have been filled in by the surface at dice time.
		 */
		bool bShadingNormals() const
		{
			return ( m_bShadingNormals );
		}
		/** Query whether geometric (Ng) normals have been filled in by the surface at dice time.
		 */
		bool bGeometricNormals() const
		{
			return ( m_bGeometricNormals );
		}

		/** Get a reference to the bitvector representing the culled status of each u-poly in this grid.
		 */
		CqBitVector& CulledPolys()
		{
			return ( m_CulledPolys );
		}
		/** Get a reference to the bitvector representing the culled status of each u-poly in this grid.
		 */
		const CqBitVector& CulledPolys() const
		{
			return ( m_CulledPolys );
		}

		void	Initialise( TqInt cu, TqInt cv, const boost::shared_ptr<CqSurface>& pSurface );

		void DeleteVariables( bool all );

		// Overrides from CqMicroPolyGridBase
		virtual	void	Split( CqImageBuffer* pImage );
		virtual	void	Shade();
		virtual	void	TransferOutputVariables();

		/** Get a pointer to the surface which this grid belongs.
		 * \return Surface pointer, only valid during shading.
		 */
		virtual CqSurface*	pSurface() const
		{
			return ( m_pSurface.get() );
		}
		virtual	const IqAttributes* pAttributes() const
		{
			assert( m_pShaderExecEnv );
			return ( m_pShaderExecEnv->pAttributes() );
		}
		virtual bool	usesCSG() const
		{
			return (m_pCSGNode.get() != NULL);
		}
		virtual	boost::shared_ptr<CqCSGTreeNode> pCSGNode() const
		{
			return ( m_pCSGNode );
		}

		// Redirect acces via IqShaderExecEnv
		virtual	TqInt	uGridRes() const
		{
			assert( m_pShaderExecEnv );
			return ( m_pShaderExecEnv->uGridRes() );
		}
		virtual	TqInt	vGridRes() const
		{
			assert( m_pShaderExecEnv );
			return ( m_pShaderExecEnv->vGridRes() );
		}
		virtual	TqUint	numMicroPolygons(TqInt cu, TqInt cv) const
		{
			return ( cu * cv );
		}
		virtual	TqUint	numShadingPoints(TqInt cu, TqInt cv) const
		{
			return ( ( cu + 1 ) * ( cv + 1 ) );
		}
		virtual	const CqMatrix&	matObjectToWorld() const
		{
			assert( m_pShaderExecEnv );
			return ( m_pShaderExecEnv->matObjectToWorld() );
		}
		virtual IqShaderData* pVar(TqInt index)
		{
			assert( m_pShaderExecEnv );
			return ( m_pShaderExecEnv->pVar(index) );
		}
		virtual	IqShaderData* FindStandardVar( const char* pname )
		{
			IqShaderData* pVar = NULL;
			if( ( pVar = m_pShaderExecEnv->FindStandardVar( pname ) ) == NULL )
			{
				std::vector<IqShaderData*>::iterator outputVar;
				for( outputVar = m_apShaderOutputVariables.begin(); outputVar != m_apShaderOutputVariables.end(); outputVar++ )
				{
					if( (*outputVar)->strName() == pname )
					{
						pVar = (*outputVar);
						break;
					}
				}
			}
			return( pVar );
		}
		virtual boost::shared_ptr<IqShaderExecEnv> pShaderExecEnv() 
		{
			return(m_pShaderExecEnv);
		}

	private:
		bool	m_bShadingNormals;		///< Flag indicating shading normals have been filled in and don't need to be calculated during shading.
		bool	m_bGeometricNormals;	///< Flag indicating geometric normals have been filled in and don't need to be calculated during shading.
		boost::shared_ptr<CqSurface> m_pSurface;	///< Pointer to the surface for this grid.
		boost::shared_ptr<CqCSGTreeNode> m_pCSGNode;	///< Pointer to the CSG tree node this grid belongs to, NULL if not part of a solid.
		CqBitVector	m_CulledPolys;		///< Bitvector indicating whether the individual micro polygons are culled.
		std::vector<IqShaderData*>	m_apShaderOutputVariables;	///< Vector of pointers to shader output variables.
	protected:
		boost::shared_ptr<IqShaderExecEnv> m_pShaderExecEnv;	///< Pointer to the shader execution environment for this grid.

}
;


//----------------------------------------------------------------------
/** \class CqMotionMicroPolyGrid
 * Class which stores info about motion blurred micropolygrids.
 */

class CqMotionMicroPolyGrid : public CqMicroPolyGridBase, public CqMotionSpec<CqMicroPolyGridBase*>
{
	public:
		CqMotionMicroPolyGrid() : CqMicroPolyGridBase(), CqMotionSpec<CqMicroPolyGridBase*>( 0 )
		{}
		virtual	~CqMotionMicroPolyGrid();
		// Overrides from CqMicroPolyGridBase


		virtual	void	Split( CqImageBuffer* pImage );
		virtual	void	Shade();
		virtual	void	TransferOutputVariables();
		
		/**
		* \todo Review: Unused parameter all
		*/		
		void DeleteVariables( bool all )
		{}

		// Redirect acces via IqShaderExecEnv
		virtual	TqInt	uGridRes() const
		{
			assert( GetMotionObject( Time( 0 ) ) );
			return ( static_cast<CqMicroPolyGrid*>( GetMotionObject( Time( 0 ) ) ) ->uGridRes() );
		}
		virtual	TqInt	vGridRes() const
		{
			assert( GetMotionObject( Time( 0 ) ) );
			return ( static_cast<CqMicroPolyGrid*>( GetMotionObject( Time( 0 ) ) ) ->vGridRes() );
		}
		virtual	TqUint	numMicroPolygons(TqInt cu, TqInt cv) const
		{
			assert( GetMotionObject( Time( 0 ) ) );
			return ( static_cast<CqMicroPolyGrid*>( GetMotionObject( Time( 0 ) ) ) ->numMicroPolygons(cu, cv) );
		}
		virtual	TqUint	numShadingPoints(TqInt cu, TqInt cv) const
		{
			assert( GetMotionObject( Time( 0 ) ) );
			return ( static_cast<CqMicroPolyGrid*>( GetMotionObject( Time( 0 ) ) ) ->numShadingPoints(cu, cv) );
		}
		virtual IqShaderData* pVar(TqInt index)
		{
			assert( GetMotionObject( Time( 0 ) ) );
			return ( static_cast<CqMicroPolyGrid*>( GetMotionObject( Time( 0 ) ) ) ->pVar(index) );
		}
		virtual	IqShaderData* FindStandardVar( const char* pname )
		{
			assert( GetMotionObject( Time( 0 ) ) );
			return ( static_cast<CqMicroPolyGrid*>( GetMotionObject( Time( 0 ) ) ) ->FindStandardVar(pname) );
		}

		virtual boost::shared_ptr<IqShaderExecEnv> pShaderExecEnv() 
		{
			assert( GetMotionObject( Time( 0 ) ) );
			return ( static_cast<CqMicroPolyGrid*>( GetMotionObject( Time( 0 ) ) ) ->pShaderExecEnv() );
		}

		/** Get a pointer to the surface which this grid belongs.
		 * Actually returns the surface pointer from the first timeslot.
		 * \return Surface pointer, only valid during shading.
		 */
		virtual CqSurface*	pSurface() const
		{
			return ( static_cast<CqMicroPolyGrid*>( GetMotionObject( Time( 0 ) ) ) ->pSurface() );
		}

		virtual const IqAttributes* pAttributes() const
		{
			return ( static_cast<CqMicroPolyGrid*>( GetMotionObject( Time( 0 ) ) ) ->pAttributes() );
		}

		virtual bool	usesCSG() const
		{
			return(static_cast<CqMicroPolyGrid*>( GetMotionObject( Time( 0 ) ) ) ->usesCSG());
		}
		virtual boost::shared_ptr<CqCSGTreeNode> pCSGNode() const
		{
			return ( static_cast<CqMicroPolyGrid*>( GetMotionObject( Time( 0 ) ) ) ->pCSGNode() );
		}

		/**
		* \todo Review: Unused parameter A
		*/		
		virtual	void	ClearMotionObject( CqMicroPolyGridBase*& A ) const
		{}

		/** Overridden from CqMotionSpec, does nothing.
		 */
		virtual	CqMicroPolyGridBase* ConcatMotionObjects( CqMicroPolyGridBase* const & /* A */, CqMicroPolyGridBase* const & B ) const
		{
			return ( B );
		}
		/** Overridden from CqMotionSpec, does nothing.
		 */
		virtual	CqMicroPolyGridBase* LinearInterpolateMotionObjects( TqFloat /* Fraction */, CqMicroPolyGridBase* const & A, CqMicroPolyGridBase* const & /* B */ ) const
		{
			return ( A );
		}

	private:
};

//----------------------------------------------------------------------
/** \struct CqHitTestCache
 * struct holding data used during the point in poly test.
 */

struct CqHitTestCache
{
	// these 3 are used in calculating the interpolated depth value
	CqVector3D m_VecN;
	TqFloat m_OneOverVecNZ;
	TqFloat m_D;

	// these 4 hold values used in doing the edge tests. 1 of each for each edge.
	TqFloat m_YMultiplier[4];
	TqFloat m_XMultiplier[4];
	TqFloat m_X[4];
	TqFloat m_Y[4];

	// this holds the index of the last edge that failed an edge test, chances
	// are it will fail on the next sample as well, so we test this edge first.
	TqInt	m_LastFailedEdge;
};

//----------------------------------------------------------------------
/** \class CqMicroPolygon
 * Abstract base class from which static and motion micropolygons are derived.
 */

class CqMicroPolygon : boost::noncopyable
{
	public:
		/** Constructor, setting up the pointer to the grid
		 * this micropoly came from; and the index of the
		 * shading point associated with this micropolygon
		 * within the donor grid.
		 * 
		 * \param pGrid CqMicroPolyGrid pointer.
		 * \param Index Integer grid index.
		 */
		CqMicroPolygon( CqMicroPolyGridBase* pGrid, TqInt Index );
		virtual	~CqMicroPolygon();

		/** Overridden operator new to allocate micropolys from a pool.
		 * \todo Review: Unused parameter size
		 */
		void* operator new( size_t size )
		{
			return( m_thePool.alloc() );
		}

		/** Overridden operator delete to allocate micropolys from a pool.
		 */
		void operator delete( void* p )
		{
			m_thePool.free( reinterpret_cast<CqMicroPolygon*>(p) );
		}

#ifdef _DEBUG
		CqString className() const
		{
			return CqString("CqMicroPolygon");
		}
#endif

	private:
		enum EqMicroPolyFlags
		{
			MicroPolyFlags_Trimmed		= 0x0001,
			MicroPolyFlags_Hit		= 0x0002,
			MicroPolyFlags_PushedForward	= 0x0004,
		};

	public:
		/** Get the pointer to the grid this micropoly came from.
		 * \return Pointer to the CqMicroPolyGrid.
		 */
		CqMicroPolyGridBase* pGrid() const
		{
			return ( m_pGrid );
		}
		/** Get the index into the grid of this MPG
		 */
		TqInt GetIndex() const
		{
			return( m_Index );
		}
		/** Get the color of this micropoly.
		 * \return CqColor reference.
		 */
		const CqColor*	colColor() const
		{
			CqColor* col;
			m_pGrid->pVar(EnvVars_Ci) ->GetColorPtr( col );
			return ( &col[m_Index] );
		}
		/** Get the opacity of this micropoly.
		 * \return CqColor reference.
		 */
		const	CqColor* colOpacity() const
		{
			CqColor* col;
			m_pGrid->pVar(EnvVars_Oi) ->GetColorPtr( col );
			return ( &col[m_Index] );
		}

		/** Calculate the bound of the micropoly.
		*/
		virtual void CalculateTotalBound();

		// Overridables
		/** Get the bound of the micropoly.
		 * \return CqBound representing the conservative bound.
		 */
		virtual	const CqBound& GetTotalBound() const
		{
			return m_Bound;
		}

		virtual	TqInt	cSubBounds( TqUint timeRanges )
		{
			return ( 1 );
		}

		/**
		* \todo Review: Unused parameter iIndex
		*/				
		virtual	CqBound SubBound( TqInt iIndex, TqFloat& time ) const
		{
			time = 0.0f;
			return ( GetTotalBound() );
		}

		/** Query if the micropolygon has been successfully hit by a pixel sample.
		 */
		bool IsHit() const
		{
			return ( ( m_Flags & MicroPolyFlags_Hit ) != 0 );
		}
		/** Set the flag to state that the MPG has eben hit by a sample point.
		 */
		void MarkHit()
		{
			m_Flags |= MicroPolyFlags_Hit;
		}
		/** Get the flag indicating if the micropoly has already beed pushed forward to the next bucket.
		 */
		bool	IsPushedForward() const
		{
			return ( ( m_Flags & MicroPolyFlags_PushedForward ) != 0 );
		}
		/** Set the flag indicating if the micropoly has already beed pushed forward to the next bucket.
		 */
		void	MarkPushedForward()
		{
			m_Flags |= MicroPolyFlags_PushedForward;
		}
		virtual void	MarkTrimmed()
		{
			m_Flags |= MicroPolyFlags_Trimmed;
		}
		virtual bool	IsTrimmed() const
		{
			return ( ( m_Flags & MicroPolyFlags_Trimmed ) != 0 );
		}

		virtual bool IsMoving() const
		{
			return false;
		}

		/** Check if the sample point is within the micropoly.
		 * \param vecSample 2D sample point.
		 * \param time The frame time at which to check.
		 * \param D storage to put the depth at the sample point if success.
		 * \return Boolean success.
		 */
		virtual	bool	Sample( CqHitTestCache& hitTestCache, const SqSampleData& sample, TqFloat& D, TqFloat time, bool UsingDof = false ) const;

		virtual bool	fContains( CqHitTestCache& hitTestCache, const CqVector2D& vecP, TqFloat& Depth, TqFloat time ) const;
		virtual void	CacheHitTestValues(CqHitTestCache* cache) const;
		void	Initialise();
		CqVector2D ReverseBilinear( const CqVector2D& v ) const;

		virtual const CqVector3D& PointA() const
		{
			CqVector3D * pP = NULL;
			m_pGrid->pVar(EnvVars_P) ->GetPointPtr( pP );
			return ( pP[ GetCodedIndex( m_IndexCode, 0 ) ] );
		}
		virtual const CqVector3D& PointB() const
		{
			CqVector3D * pP = NULL;
			m_pGrid->pVar(EnvVars_P) ->GetPointPtr( pP );
			return ( pP[ GetCodedIndex( m_IndexCode, 1 ) ] );
		}
		virtual const CqVector3D& PointC() const
		{
			CqVector3D * pP = NULL;
			m_pGrid->pVar(EnvVars_P) ->GetPointPtr( pP );
			return ( pP[ GetCodedIndex( m_IndexCode, 2 ) ] );
		}
		virtual const CqVector3D& PointD() const
		{
			CqVector3D * pP = NULL;
			m_pGrid->pVar(EnvVars_P) ->GetPointPtr( pP );
			return ( pP[ GetCodedIndex( m_IndexCode, 3 ) ] );
		}
		virtual const bool IsDegenerate() const
		{
			return ( ( m_IndexCode & 0x8000000 ) != 0 );
		}

	protected:
		TqInt GetCodedIndex( TqShort code, TqShort shift ) const
		{
			switch ( ( ( code >> ( shift << 1 ) ) & 0x3 ) )
			{
					case 1:
					return ( m_Index + 1 );
					case 2:
					return ( m_Index + m_pGrid->uGridRes() + 2 );
					case 3:
					return ( m_Index + m_pGrid->uGridRes() + 1 );
					default:
					return ( m_Index );
			}
		}
		TqLong	m_IndexCode;
		CqBound	m_Bound;					///< Stored bound.

		TqLong	m_BoundCode;
		CqMicroPolyGridBase*	m_pGrid;		///< Pointer to the donor grid.
		TqInt	m_Index;		///< Index within the donor grid.

		TqShort	m_Flags;		///< Bitvector of general flags, using EqMicroPolyFlags as bitmasks.

		virtual void	CacheHitTestValues(CqHitTestCache* cache, CqVector3D* points) const;
		virtual void	CacheHitTestValuesDof(CqHitTestCache* cache, const CqVector2D& DofOffset, CqVector2D* coc);

	private:
		static	CqObjectPool<CqMicroPolygon> m_thePool;
}
;



//----------------------------------------------------------------------
/** \class CqMovingMicroPolygonKey
 * Base lass for static micropolygons. Stores point information about the geometry of the micropoly.
 */

class CqMovingMicroPolygonKey
{
	public:
		CqMovingMicroPolygonKey()
		{}
		CqMovingMicroPolygonKey( const CqVector3D& vA, const CqVector3D& vB, const CqVector3D& vC, const CqVector3D& vD )
		{
			Initialise( vA, vB, vC, vD );
		}
		~CqMovingMicroPolygonKey()
		{}

		/** Overridden operator new to allocate micropolys from a pool.
		 * \todo Review: Unused parameter size
		 */
		void* operator new( size_t size )
		{
			return( m_thePool.alloc() );
		}

		/** Overridden operator delete to allocate micropolys from a pool.
		 */
		void operator delete( void* p )
		{
			m_thePool.free( reinterpret_cast<CqMovingMicroPolygonKey*>(p) );
		}


	public:
		const CqBound&	GetTotalBound();
		void	Initialise( const CqVector3D& vA, const CqVector3D& vB, const CqVector3D& vC, const CqVector3D& vD );
		CqVector2D ReverseBilinear( const CqVector2D& v ) const;

		const bool IsDegenerate() const
		{
			return ( m_Point2 == m_Point3 );
		}

		CqVector3D	m_Point0;
		CqVector3D	m_Point1;
		CqVector3D	m_Point2;
		CqVector3D	m_Point3;
		CqVector3D	m_N;			///< The normal to the micropoly.

	protected:
		TqFloat	m_D;				///< Distance of the plane from the origin, used for calculating sample depth.

		CqBound m_Bound;
		bool	m_BoundReady;

		static	CqObjectPool<CqMovingMicroPolygonKey>	m_thePool;
}
;


//----------------------------------------------------------------------
/** \class CqMicroPolygonMotion
 * Class which stores a single moving micropolygon.
 */

class CqMicroPolygonMotion : public CqMicroPolygon
{
	public:
		CqMicroPolygonMotion( CqMicroPolyGridBase* pGrid, TqInt Index ) :
			CqMicroPolygon( pGrid, Index ), m_BoundReady( false )
		{ }
		virtual	~CqMicroPolygonMotion()
		{
			std::vector<CqMovingMicroPolygonKey*>::iterator	ikey;
			for ( ikey = m_Keys.begin(); ikey != m_Keys.end(); ikey++ )
				delete( ( *ikey ) );
		}

		/** Overridden operator new to avoid the pool allocator from CqMicroPolygon.
		 */
		void* operator new( size_t size )
		{
			return( malloc(size) );
		}

		/** Overridden operator delete to allocate micropolys from a pool.
		 */
		void operator delete( void* p )
		{
			free( p );
		}


	public:
		void	AppendKey( const CqVector3D& vA, const CqVector3D& vB, const CqVector3D& vC, const CqVector3D& vD, TqFloat time );
		void	DeleteVariables( bool all )
		{}

		// Overrides from CqMicroPolygon
		virtual void CalculateTotalBound();
		virtual const CqBound&	GetTotalBound() const
		{
			return ( m_Bound );
		}
		virtual	TqInt	cSubBounds( TqUint timeRanges )
		{
			if ( !m_BoundReady )
				BuildBoundList( timeRanges );
			return ( m_BoundList.Size() );
		}
		virtual	CqBound	SubBound( TqInt iIndex, TqFloat& time ) const
		{
			if ( !m_BoundReady )
				Aqsis::log() << error << "MP bound list not ready" << std::endl;
			assert( iIndex < static_cast<TqInt>(m_BoundList.Size()) );
			time = m_BoundList.GetTime( iIndex );
			return ( m_BoundList.GetBound( iIndex ) );
		}
		virtual void	BuildBoundList( TqUint timeRanges );

		virtual	bool	Sample( CqHitTestCache& hitTestCache, const SqSampleData& sample, TqFloat& D, TqFloat time, bool UsingDof = false ) const;

		virtual void	MarkTrimmed()
		{
			m_fTrimmed = true;
		}

		virtual bool IsMoving() const
		{
			return true;
		}

		virtual const bool IsDegenerate() const
		{
			return ( m_Keys[0]->IsDegenerate() );
		}

		virtual TqInt cKeys() const
		{
			return(m_Keys.size());
		}

		virtual TqFloat Time(TqUint index) const
		{
			assert( index < static_cast<TqInt>(m_Times.size()) );
			return(m_Times[index]);
		}

		virtual CqMovingMicroPolygonKey* Key(TqUint index) const
		{
			assert( index < static_cast<TqInt>(m_Keys.size()) );
			return(m_Keys[index]);
		}

	protected:
		CqBoundList	m_BoundList;			///< List of bounds to get a tighter fit.
		bool	m_BoundReady;				///< Flag indicating the boundary has been initialised.
		std::vector<TqFloat> m_Times;
		std::vector<CqMovingMicroPolygonKey*>	m_Keys;
		bool	m_fTrimmed;		///< Flag indicating that the MPG spans a trim curve.
}
;


//-----------------------------------------------------------------------

END_NAMESPACE( Aqsis )

#endif	// !MICROPOLYGON_H_INCLUDED

<|MERGE_RESOLUTION|>--- conflicted
+++ resolved
@@ -157,21 +157,16 @@
 		virtual	IqShaderData* FindStandardVar( const char* pname ) = 0;
 		virtual boost::shared_ptr<IqShaderExecEnv> pShaderExecEnv() = 0; 
 
-<<<<<<< HEAD
 		const SqGridInfo& GetCachedGridInfo() const
 		{
 			return m_CurrentGridInfo;
 		}
 
-	public:
-=======
 	protected:
->>>>>>> 9f3a7c00
 		bool m_fCulled; ///< Boolean indicating the entire grid is culled.
 		CqTriangleSplitLine	m_TriangleSplitLine;	///< Two endpoints of the line that is used to turn the quad into a triangle at sample time.
 		bool	m_fTriangular;			///< Flag indicating that this grid should be rendered as a triangular grid with a phantom fourth corner.
 
-	protected:
 		/** Cached info about the given grid so it can be
 		 * referenced by multiple mpgs. */
 		SqGridInfo m_CurrentGridInfo;
