#include <time.h>
#include <string.h>  // for strstr()

#include "tiffio.h"

static char datetime[20];
/*
 * save to filename a tiff file
 */
<<<<<<< HEAD
=======
#ifndef WIN32
inline
#endif
>>>>>>> 63c47d4d
void save_tiff( char *filename,
                unsigned char *raster,
                int width,
                int length,
                int samples,
                char *conversion )
{
	/* save to a tiff file */
	int i;
	char version[ 80 ];
	unsigned char *pdata = raster;
	TIFF* ptex = TIFFOpen( filename, "w" );
	struct tm  *ct;
	int    year;
	int   bake = 0;
	int linewidth;

	time_t long_time;

	time( &long_time );           /* Get time as long integer. */
	ct = localtime( &long_time ); /* Convert to local time. */


	year=1900 + ct->tm_year;
	sprintf(datetime, "%04d:%02d:%02d %02d:%02d:%02d",
	        year, ct->tm_mon + 1, ct->tm_mday,
	        ct->tm_hour, ct->tm_min, ct->tm_sec);


	TIFFCreateDirectory( ptex );

	/* Write the some form of version */
	sprintf( version, "%s conversion for AQSIS", conversion );

	if (conversion && strstr(conversion, "bake2tif"))
		bake = 1;

	TIFFSetField( ptex, TIFFTAG_SOFTWARE, ( char* ) version );
	TIFFSetField( ptex, TIFFTAG_IMAGEWIDTH, width );
	TIFFSetField( ptex, TIFFTAG_IMAGELENGTH, length );
	TIFFSetField( ptex, TIFFTAG_PLANARCONFIG, PLANARCONFIG_CONTIG );
	if (bake)
		TIFFSetField( ptex, TIFFTAG_BITSPERSAMPLE, 32 );
	else
		TIFFSetField( ptex, TIFFTAG_BITSPERSAMPLE, 8 );
	TIFFSetField( ptex, TIFFTAG_SAMPLESPERPIXEL, samples );
	TIFFSetField( ptex, TIFFTAG_ORIENTATION, ORIENTATION_TOPLEFT );
	if (bake)
		TIFFSetField( ptex, TIFFTAG_SAMPLEFORMAT, SAMPLEFORMAT_IEEEFP );
	else
		TIFFSetField( ptex, TIFFTAG_SAMPLEFORMAT, SAMPLEFORMAT_UINT );
	TIFFSetField( ptex, TIFFTAG_COMPRESSION, COMPRESSION_PACKBITS );
	TIFFSetField( ptex, TIFFTAG_PHOTOMETRIC, PHOTOMETRIC_RGB );
	TIFFSetField( ptex, TIFFTAG_ROWSPERSTRIP, 1 );
	TIFFSetField( ptex, TIFFTAG_DATETIME, datetime);

	linewidth = width * samples;
	if (bake)
		linewidth *= sizeof(float);
	for ( i = 0; i < length; i++ )
	{
		TIFFWriteScanline( ptex, pdata, i, 0 );
		pdata += linewidth;
	}
	if (!bake)
		TIFFWriteDirectory( ptex );
	TIFFClose( ptex );
}<|MERGE_RESOLUTION|>--- conflicted
+++ resolved
@@ -7,12 +7,9 @@
 /*
  * save to filename a tiff file
  */
-<<<<<<< HEAD
-=======
 #ifndef WIN32
 inline
 #endif
->>>>>>> 63c47d4d
 void save_tiff( char *filename,
                 unsigned char *raster,
                 int width,
